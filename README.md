--- conflicted
+++ resolved
@@ -2,11 +2,7 @@
 A class to create custom maps of the Earth's surface. There are thousands of combinations of color-schemes, projections, and aspects. Includes Mercator, Gall-Peters, Orthographic, Peirce Quincuncial, and More!
 
 ## Installation
-<<<<<<< HEAD
-If you are a fancy Windows user, I recommend the convenient [fancy Windows binaries](https://example.org). Double-click to install them and then keep pressing buttons until something good happens. If you see a map, you're in the right place.
-=======
-If you are a fancy Windows user, I recommend the convinient [fancy Windows binaries](https://example.org) (note: will upload Windows binaries in next release). Double-click to install them and then keep pressing buttons until something good happens. If you see a map, you're in the right place.
->>>>>>> f943507a
+If you are a fancy Windows user, I recommend the convenient [fancy Windows binaries](https://example.org) (note: will upload Windows binaries in next release). Double-click to install them and then keep pressing buttons until something good happens. If you see a map, you're in the right place.
 
 If you are not on Windows or are otherwise not fancy enough to deserve such executables, simply double-click on the .jar files in the main directory and, if you have [Java](https://java.com/en/download/) installed (10/10 would recommend), it should just run without any set-up.
 
